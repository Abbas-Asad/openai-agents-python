--- conflicted
+++ resolved
@@ -15,11 +15,7 @@
 from .model_settings import ModelSettings
 from .models.interface import Model
 from .run_context import RunContextWrapper, TContext
-<<<<<<< HEAD
 from .tool import FunctionToolResult, Tool, function_tool
-=======
-from .tool import Tool, function_tool
->>>>>>> 84363fda
 from .util import _transforms
 from .util._types import MaybeAwaitable
 
